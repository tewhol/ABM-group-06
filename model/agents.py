# Importing necessary libraries
import random
from mesa import Agent
from shapely.geometry import Point
from shapely import contains_xy
from statistics import mean
import numpy as np

# Import functions from functions.py
from functions import generate_random_location_within_map_domain, get_flood_depth, calculate_basic_flood_damage, floodplain_multipolygon


# Define the Households agent class
class Households(Agent):
    """
    An agent representing a household in the model.
    Each household has a flood depth attribute which is randomly assigned for demonstration purposes.
    In a real scenario, this would be based on actual geographical data or more complex logic.
    """

    def __init__(self, unique_id, model, radius_network, tolerance, amount_of_change_in_bias, has_child=False):
        super().__init__(unique_id, model)
        self.is_adapted = False  # Initial adaptation status set to False
        # A randomly assigned conviction between 0 (very low) and 1 (very high), which represents fear of flooding
        self.conviction = random.uniform(0, 1)
        # An attribute representing the built-up bias in an agents network
        self.bias_network_adaption = 0
        self.amount_of_change_in_bias = amount_of_change_in_bias
        self.tolerance = tolerance
        # Attributes related to the size of one's social network, the radius and list of (friends/ friends of friends)
        self.radius_network = radius_network if radius_network is not None else 1
        self.social_network = []
        # Attributes directly related to the households identity
        self.wealth = random.randint(1,4) #1 is low income, 2 below average, 3 above average, 4 rich
        self.house_type = random.randint(1,2) #1 is appartement in a flat, and 2 is vrijstaandhuis

        self.has_child = has_child if has_child is not None else False
        #attribute for the age
        mean_age = 33.7
        std_dev_age = 5
        self.age = max(0, int(np.random.normal(mean_age, std_dev_age)))
        self.social_preference = random.uniform(0,1) # introvert -1 and extrovert is 1
        self.education_level = random.randint(1, 4) # 1 low-level -  4 high level education
        # Gemiddelde vierkante meter
        average_square_meter = 181
        # Stel de grootte van het huis in op basis van het gemiddelde
        #self.house_size = random.uniform(average_square_meter - 30, average_square_meter + 30)
        self.house_size = random.randint(1,4)

        self.child_factor = 0.2 if self.has_child else 0

        self.scaled_house_size = (self.house_size - 1) * 0.05

        self.scaled_education_level = (self.education_level - 1) * 0.05

        self.scaled_social_preference = self.social_preference * 0.2

        self.scaled_age = (self.age / 100) * 0.2



        # getting flood map values
        # Get a random location on the map
        loc_x, loc_y = generate_random_location_within_map_domain()
        self.location = Point(loc_x, loc_y)

        # Check whether the location is within floodplain
        self.in_floodplain = False
        if contains_xy(geom=floodplain_multipolygon, x=self.location.x, y=self.location.y):
            self.in_floodplain = True

        # Get the estimated flood depth at those coordinates. the estimated flood depth is calculated based on the
        # flood map (i.e., past data) so this is not the actual flood depth. Flood depth can be negative if the
        # location is at a high elevation
        self.flood_depth_estimated = get_flood_depth(corresponding_map=model.flood_map, location=self.location, band=model.band_flood_img)
        # handle negative values of flood depth
        if self.flood_depth_estimated < 0:
            self.flood_depth_estimated = 0
        
        # calculate the estimated flood damage given the estimated flood depth. Flood damage is a factor between 0 and 1
        self.flood_damage_estimated = calculate_basic_flood_damage(flood_depth=self.flood_depth_estimated)

        # Add an attribute for the actual flood depth. This is set to zero at the beginning of the simulation since
        # there is not flood yet and will update its value when there is a shock (i.e., actual flood). Shock happens
        # at some point during the simulation
        self.flood_depth_actual = 0
        
        #calculate the actual flood damage given the actual flood depth. Flood damage is a factor between 0 and 1
        self.flood_damage_actual = calculate_basic_flood_damage(flood_depth=self.flood_depth_actual)

    def find_social_network(self):
        """Gives each agent a social network based on the size of the radius, this is a social network,
        not topological"""
        self.social_network = self.model.grid.get_neighborhood(self.pos, include_center=False, radius=self.radius_network)

    # Function to count friends who can be influencial.
    def count_friends(self):
        """Count the number of neighbors within a given radius (number of edges away). This is social relation and
        not spatial"""
        return len(self.social_network)

    def calculate_similarity(self):

        # self.child_factor = 0.2 if self.has_child else 0
        #
        # self.scaled_house_size = (self.house_size - 1) * 0.05
        #
        # self.scaled_education_level = (self.education_level -1) * 0.05
        #
        # self.scaled_social_preference = self.social_preference * 0.2
        #
        # self.scaled_age = (self.age/100) * 0.2

        self.calculate_similarity = self.child_factor + self.scaled_house_size + self.scaled_education_level + self.scaled_social_preference + self.scaled_age



    def bias_change(self):
        """"Makes the bounds of which the agent will tolerate influence from agents different them itself."""
        lower_conviction = self.conviction - self.tolerance if self.conviction - self.tolerance > 0 else 0
        higher_conviction = self.conviction + self.tolerance if self.conviction + self.tolerance < 1 else 1

        """For each agent it will determine the dominant opinion within their network and return this. A positive 
        number is pro adaption, negative is against."""
        for agent in self.social_network:
            # check for each social connection whether there is enough similarity
            if lower_conviction < self.model.schedule.agents[agent].conviction < higher_conviction and random.random() < 0.5:
                if self.model.schedule.agents[agent].is_adapted:
                    self.bias_network_adaption += self.amount_of_change_in_bias
                if not self.model.schedule.agents[agent].is_adapted and random.random() < 0.25:
                    self.bias_network_adaption -= self.amount_of_change_in_bias

    def step(self):
        """Logic for adaptation based on estimated flood damage and a random chance.
        These conditions are examples and should be refined for real-world applications."""
        self.bias_change()

        # Checking for adaption using an auxiliary adaption factor
        adaption_factor = self.flood_damage_estimated + self.bias_network_adaption
        if adaption_factor < 0:
            adaption_factor = 0
        if adaption_factor > 2:
            adaption_factor = 2
        if adaption_factor > 0.7 and not self.is_adapted:
            self.is_adapted = True
            print(f'step: {self.model.schedule.steps} : {self.unique_id} adapted with a bias of {self.bias_network_adaption}'
                  f' and a estimated damage of {self.flood_damage_estimated}!')
<<<<<<< HEAD
=======
        # if self.flood_damage_estimated > 0.20 and random.random() < 0.2:
        #     self.is_adapted = True  # Agent adapts to flooding
        # elif self.bias_change > 0 and random.random() < 0.2 and self.flood_damage_estimated > 0.10:
        #     self.is_adapted = True  # Agent adapts to flooding
        #     print(f'{self.unique_id} changed because of a similarity bias!')
        self.age += 0.25
>>>>>>> ad8b2ced
        
# Define the Government agent class
class Government(Agent):
    """
    A government agent that currently doesn't perform any actions.
    """
    def __init__(self, unique_id, model):
        super().__init__(unique_id, model)

    def step(self):
        # The government agent doesn't perform any actions.
        pass

# More agent classes can be added here, e.g. for insurance agents.<|MERGE_RESOLUTION|>--- conflicted
+++ resolved
@@ -145,15 +145,6 @@
             self.is_adapted = True
             print(f'step: {self.model.schedule.steps} : {self.unique_id} adapted with a bias of {self.bias_network_adaption}'
                   f' and a estimated damage of {self.flood_damage_estimated}!')
-<<<<<<< HEAD
-=======
-        # if self.flood_damage_estimated > 0.20 and random.random() < 0.2:
-        #     self.is_adapted = True  # Agent adapts to flooding
-        # elif self.bias_change > 0 and random.random() < 0.2 and self.flood_damage_estimated > 0.10:
-        #     self.is_adapted = True  # Agent adapts to flooding
-        #     print(f'{self.unique_id} changed because of a similarity bias!')
-        self.age += 0.25
->>>>>>> ad8b2ced
         
 # Define the Government agent class
 class Government(Agent):
